--- conflicted
+++ resolved
@@ -187,7 +187,6 @@
 
         return any(check(vertex, set()) for vertex in self.all_vertices())
 
-<<<<<<< HEAD
     def clone(self, clone_payload_method: ClonePayloadMethodT = lambda p: p):
         """Clone this dag into a new one, having vertices with names
         and dependencies mirroring those of the original dag. Payload is
@@ -213,10 +212,9 @@
                 dag_clone[vert.name].depends_on(supporter.name)
 
         return dag_clone
-=======
+
     def ensure_not_cyclic(self, message: str = 'graph is cyclic') -> None:
         """Raise ``CycleDetected`` with ``message`` if cyclic check returns
         ``True``, otherwise pass silently."""
         if self.is_cyclic():
-            raise CycleDetected(message)
->>>>>>> 864a07a6
+            raise CycleDetected(message)
# Distributed under the MIT license.
# Copyright (c) 2020 Yassen Damyanov and contributors
# See LICENSE and CREDITS for details.

"""
DAG-based dependency tracking utility.

Helps track dependencies via representing dependency relationships
as edges in a Directed Acyclic Graph (DAG).

For details and usage example see ``depdag`` README.rst:
  https://github.com/yassen-itlabs/depdag/blob/master/README.rst

"""

from __future__ import annotations

<<<<<<< HEAD
__version_tuple__ = (0, 4, 1)
__version__ = '.'.join(map(str, __version_tuple__))

from collections import OrderedDict
from typing import List, Dict, Iterable, Hashable, Union, Callable, Any

VertexNameT = Hashable
PayloadT = Union[object, Callable[[], bool]]

=======
__version_tuple__ = (0, 3, 1)
__version__ = '.'.join(map(str, __version_tuple__))

from collections import OrderedDict
from typing import List, Dict, Iterable, Hashable, Any
>>>>>>> 593ed5b8

def names_only(vertices: Iterable[Vertex]) -> Iterable[VertexName]:
    """Return a generator of vertices names of given iterable sequence of vertices."""
    return (vertex.name for vertex in vertices)


def names_list(vertices: Iterable[Vertex]) -> List[VertexName]:
    """Return a list of names of given iterable sequence of vertices."""
    return list(names_only(vertices))


class Vertex:
    """A named vertices in the DAG which knows its supporters (these are
    the vertices it depends on directly), the name-to-vertices mapping object
    and its provision state (provided or not).
    """

<<<<<<< HEAD
    def __init__(self, name: VertexNameT, vertices_map: DepDag, payload: Any = None):
        self._name: VertexNameT = name
        self._vertices_map: DepDag = vertices_map
        self._supporters: OrderedDict = OrderedDict()
        self.payload: PayloadT = payload

    def __call__(self, *args, **kwargs):
        """Provide proper error in case a misspelled ``DepDag`` method is called.
        (Without this, one gets "TypeError: 'Vertex' object is not callable.)
=======
    def __init__(self, name: VertexName, vertices_map: DepDag, payload: Any = None):
        self._name: VertexName = name
        self._vertices_map: DepDag = vertices_map
        self._supporters: OrderedDict = OrderedDict()
        self.payload: Any = payload

    def __call__(self, *args, **kwargs):
        """Provide proper error in case a misspelled ``DepDag`` method is called.
        Without this one, one gets "TypeError: 'Vertex' object is not callable.
>>>>>>> 593ed5b8
        """
        raise AttributeError(f"Vertex object has no attribute {self._name!r}")

    def __repr__(self) -> str:
        return f"<Vertex(name={self._name!r}) object at 0x{id(self):x})>"

    @property
    def name(self) -> VertexNameT:
        return self._name

    def has_payload(self) -> bool:
        if self.payload is None:
            return False
        if callable(self.payload):
            return self.payload()
        return True

    def depends_on(self, *vertices: VertexName) -> None:
        """Define a dependency relationship within the DAG. If any of the vertices
        does not exist, it is created first.
        """
        self._supporters.update(OrderedDict(
            (vert, self._vertices_map[vert]) for vert in vertices
        ))

<<<<<<< HEAD
    def all_supporters(self) -> Iterable[Vertex]:
        """Return a generator iterating over all supporters of this vertices,
        retrieved recursively, debt-first, left-to-right.
        """
        for supporter in self._supporters.values():
            yield supporter

        for vert in self._supporters.values():
            for supporter in vert.all_supporters():
                yield supporter

    def direct_supporters(self) -> Iterable[Vertex]:
        """Return an iterable of supporters directly related to this vertices."""
        return self._supporters.values()
=======
    def supporters(self, recurse: bool) -> List[VertexName]:
        if recurse:
            # gather all supporters, recursively:
            return list(self._supporters.keys()) + [
                name
                for vert in self._supporters.values()
                for name in vert.supporters(recurse=True)
            ]
        # return direct supporters of this vertex only:
        return list(self._supporters.keys())
>>>>>>> 593ed5b8

    def is_resolved(self):
        return self.has_payload() and all(
            vertex.is_resolved() for vertex in self._supporters.values()
        )


class DepDag:
    """DAG based dependency tracking main class.

<<<<<<< HEAD
    A dict-like collection of Vertices. Maps vertices names to corresponding
=======
    A dict-like collection of Vertices. Maps vertex names to corresponding
>>>>>>> 593ed5b8
    ``Vertex`` objects. Creates a ``Vertex`` under given name on first access
    (if not there yet).

    Will not accept ``__setattr__`` or ``__setitem__`` assignments for vertices
    creation -- just access the not-yet-created vertices and you have it, or
    use the ``create()`` method.
    """

    __slots__ = ('_vertices',)

    def __init__(self):
<<<<<<< HEAD
        self._vertices: Dict[VertexNameT, Vertex] = dict()
=======
        self._vertices: Dict[VertexName, Vertex] = dict()
>>>>>>> 593ed5b8

    def __contains__(self, item):
        return item in self._vertices

    def __len__(self):
        return len(self._vertices)

    def __iter__(self):
        return ((k, v) for k, v in self._vertices.items())

    def __getattr__(self, name: VertexNameT) -> Vertex:
        if name not in self._vertices:
            self._vertices[name] = Vertex(name, self)
        return self._vertices[name]

    def __getitem__(self, name: VertexNameT) -> Vertex:
        if name not in self._vertices:
            self._vertices[name] = Vertex(name, self)
        return self._vertices[name]

    def __setitem__(self, name: VertexNameT, value: Vertex) -> None:
        raise NotImplementedError("cannot set/assign vertices")

    def create(self, name: VertexNameT) -> Vertex:
        assert name not in self._vertices
        self._vertices[name] = result = Vertex(name, self)
        return result

    def all(self) -> Iterable[Vertex]:
        return self._vertices.values()

    def is_cyclic(self) -> bool:
<<<<<<< HEAD
        """Return ``True`` if this directed graph contains at least one cycle,
        ``False`` otherwise."""

        safe_vertices = set()

        def check(vertex, visited_vertices):
            nonlocal safe_vertices

            if vertex in visited_vertices:
                return True

            if not vertex.direct_supporters() or vertex in safe_vertices:
                safe_vertices |= visited_vertices
                return False

            visited_vertices.add(vertex)
            return any(check(supporter, visited_vertices.copy())
                       for supporter in vertex.direct_supporters())

        return any(check(vertex, set()) for vertex in self.all())
=======
        """Return True if this directed graph contains at least one cycle,
        False otherwise."""
        # Yes -- ugly, Q&D implementation. A better one is on the way ;)
        # TODO: provide proper implementation
        try:
            for vert in self._vertices.values():
                vert.supporters(recurse=True)
        except RecursionError:
            return True
        else:
            return False
>>>>>>> 593ed5b8
<|MERGE_RESOLUTION|>--- conflicted
+++ resolved
@@ -15,7 +15,6 @@
 
 from __future__ import annotations
 
-<<<<<<< HEAD
 __version_tuple__ = (0, 4, 1)
 __version__ = '.'.join(map(str, __version_tuple__))
 
@@ -25,20 +24,13 @@
 VertexNameT = Hashable
 PayloadT = Union[object, Callable[[], bool]]
 
-=======
-__version_tuple__ = (0, 3, 1)
-__version__ = '.'.join(map(str, __version_tuple__))
 
-from collections import OrderedDict
-from typing import List, Dict, Iterable, Hashable, Any
->>>>>>> 593ed5b8
-
-def names_only(vertices: Iterable[Vertex]) -> Iterable[VertexName]:
+def names_only(vertices: Iterable[Vertex]) -> Iterable[VertexNameT]:
     """Return a generator of vertices names of given iterable sequence of vertices."""
     return (vertex.name for vertex in vertices)
 
 
-def names_list(vertices: Iterable[Vertex]) -> List[VertexName]:
+def names_list(vertices: Iterable[Vertex]) -> List[VertexNameT]:
     """Return a list of names of given iterable sequence of vertices."""
     return list(names_only(vertices))
 
@@ -49,7 +41,6 @@
     and its provision state (provided or not).
     """
 
-<<<<<<< HEAD
     def __init__(self, name: VertexNameT, vertices_map: DepDag, payload: Any = None):
         self._name: VertexNameT = name
         self._vertices_map: DepDag = vertices_map
@@ -59,17 +50,6 @@
     def __call__(self, *args, **kwargs):
         """Provide proper error in case a misspelled ``DepDag`` method is called.
         (Without this, one gets "TypeError: 'Vertex' object is not callable.)
-=======
-    def __init__(self, name: VertexName, vertices_map: DepDag, payload: Any = None):
-        self._name: VertexName = name
-        self._vertices_map: DepDag = vertices_map
-        self._supporters: OrderedDict = OrderedDict()
-        self.payload: Any = payload
-
-    def __call__(self, *args, **kwargs):
-        """Provide proper error in case a misspelled ``DepDag`` method is called.
-        Without this one, one gets "TypeError: 'Vertex' object is not callable.
->>>>>>> 593ed5b8
         """
         raise AttributeError(f"Vertex object has no attribute {self._name!r}")
 
@@ -87,7 +67,7 @@
             return self.payload()
         return True
 
-    def depends_on(self, *vertices: VertexName) -> None:
+    def depends_on(self, *vertices: VertexNameT) -> None:
         """Define a dependency relationship within the DAG. If any of the vertices
         does not exist, it is created first.
         """
@@ -95,7 +75,6 @@
             (vert, self._vertices_map[vert]) for vert in vertices
         ))
 
-<<<<<<< HEAD
     def all_supporters(self) -> Iterable[Vertex]:
         """Return a generator iterating over all supporters of this vertices,
         retrieved recursively, debt-first, left-to-right.
@@ -110,18 +89,6 @@
     def direct_supporters(self) -> Iterable[Vertex]:
         """Return an iterable of supporters directly related to this vertices."""
         return self._supporters.values()
-=======
-    def supporters(self, recurse: bool) -> List[VertexName]:
-        if recurse:
-            # gather all supporters, recursively:
-            return list(self._supporters.keys()) + [
-                name
-                for vert in self._supporters.values()
-                for name in vert.supporters(recurse=True)
-            ]
-        # return direct supporters of this vertex only:
-        return list(self._supporters.keys())
->>>>>>> 593ed5b8
 
     def is_resolved(self):
         return self.has_payload() and all(
@@ -132,11 +99,7 @@
 class DepDag:
     """DAG based dependency tracking main class.
 
-<<<<<<< HEAD
     A dict-like collection of Vertices. Maps vertices names to corresponding
-=======
-    A dict-like collection of Vertices. Maps vertex names to corresponding
->>>>>>> 593ed5b8
     ``Vertex`` objects. Creates a ``Vertex`` under given name on first access
     (if not there yet).
 
@@ -148,11 +111,7 @@
     __slots__ = ('_vertices',)
 
     def __init__(self):
-<<<<<<< HEAD
         self._vertices: Dict[VertexNameT, Vertex] = dict()
-=======
-        self._vertices: Dict[VertexName, Vertex] = dict()
->>>>>>> 593ed5b8
 
     def __contains__(self, item):
         return item in self._vertices
@@ -182,13 +141,13 @@
         return result
 
     def all(self) -> Iterable[Vertex]:
+        """Return an iterable of all vertices within this dag in order of creation."""
         return self._vertices.values()
 
     def is_cyclic(self) -> bool:
-<<<<<<< HEAD
         """Return ``True`` if this directed graph contains at least one cycle,
-        ``False`` otherwise."""
-
+        ``False`` otherwise.
+        """
         safe_vertices = set()
 
         def check(vertex, visited_vertices):
@@ -205,17 +164,4 @@
             return any(check(supporter, visited_vertices.copy())
                        for supporter in vertex.direct_supporters())
 
-        return any(check(vertex, set()) for vertex in self.all())
-=======
-        """Return True if this directed graph contains at least one cycle,
-        False otherwise."""
-        # Yes -- ugly, Q&D implementation. A better one is on the way ;)
-        # TODO: provide proper implementation
-        try:
-            for vert in self._vertices.values():
-                vert.supporters(recurse=True)
-        except RecursionError:
-            return True
-        else:
-            return False
->>>>>>> 593ed5b8
+        return any(check(vertex, set()) for vertex in self.all())
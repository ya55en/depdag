"""
Integration tests for depdag.
"""
import unittest
from depdag import DepDag


class TestIntegration(unittest.TestCase):

    def test_case_1(self):
        dag = DepDag()
        dag.a.depends_on('b', 'c')
        dag.c.depends_on('e')
        dag.d.depends_on('e')
        dag.e.depends_on('b')
        for v in [dag.a, dag.b, dag.c, dag.d, dag.e]:
<<<<<<< HEAD
            self.assertFalse(v.has_payload())
=======
            self.assertFalse(v.is_provided)
>>>>>>> 593ed5b8
            self.assertFalse(v.is_resolved())
        self.assertFalse(dag.is_cyclic())

        dag.b.payload = 'some_payload'
        dag.d.payload = 'some_payload'
<<<<<<< HEAD
        self.assertFalse(dag.a.has_payload())
        self.assertFalse(dag.a.is_resolved())
        self.assertTrue(dag.b.has_payload())
        self.assertTrue(dag.b.is_resolved())
        self.assertFalse(dag.c.has_payload())
        self.assertFalse(dag.c.is_resolved())
        self.assertTrue(dag.d.has_payload())
        self.assertFalse(dag.d.is_resolved())
        self.assertFalse(dag.e.has_payload())
=======
        self.assertFalse(dag.a.is_provided)
        self.assertFalse(dag.a.is_resolved())
        self.assertTrue(dag.b.is_provided)
        self.assertTrue(dag.b.is_resolved())
        self.assertFalse(dag.c.is_provided)
        self.assertFalse(dag.c.is_resolved())
        self.assertTrue(dag.d.is_provided)
        self.assertFalse(dag.d.is_resolved())
        self.assertFalse(dag.e.is_provided)
>>>>>>> 593ed5b8
        self.assertFalse(dag.e.is_resolved())

        dag.a.payload = 'some_payload'
        dag.e.payload = 'some_payload'
<<<<<<< HEAD
        self.assertTrue(dag.a.has_payload())
        self.assertFalse(dag.a.is_resolved())
        self.assertTrue(dag.b.has_payload())
        self.assertTrue(dag.b.is_resolved())
        self.assertFalse(dag.c.has_payload())
        self.assertFalse(dag.c.is_resolved())
        self.assertTrue(dag.d.has_payload())
        self.assertTrue(dag.d.is_resolved())
        self.assertTrue(dag.e.has_payload())
        self.assertTrue(dag.e.is_resolved())

        dag.c.payload = 'some_payload'
        self.assertTrue(dag.a.has_payload())
        self.assertTrue(dag.a.is_resolved())
        self.assertTrue(dag.b.has_payload())
        self.assertTrue(dag.b.is_resolved())
        self.assertTrue(dag.c.has_payload())
        self.assertTrue(dag.c.is_resolved())
        self.assertTrue(dag.d.has_payload())
        self.assertTrue(dag.d.is_resolved())
        self.assertTrue(dag.e.has_payload())
=======
        self.assertTrue(dag.a.is_provided)
        self.assertFalse(dag.a.is_resolved())
        self.assertTrue(dag.b.is_provided)
        self.assertTrue(dag.b.is_resolved())
        self.assertFalse(dag.c.is_provided)
        self.assertFalse(dag.c.is_resolved())
        self.assertTrue(dag.d.is_provided)
        self.assertTrue(dag.d.is_resolved())
        self.assertTrue(dag.e.is_provided)
        self.assertTrue(dag.e.is_resolved())

        dag.c.payload = 'some_payload'
        self.assertTrue(dag.a.is_provided)
        self.assertTrue(dag.a.is_resolved())
        self.assertTrue(dag.b.is_provided)
        self.assertTrue(dag.b.is_resolved())
        self.assertTrue(dag.c.is_provided)
        self.assertTrue(dag.c.is_resolved())
        self.assertTrue(dag.d.is_provided)
        self.assertTrue(dag.d.is_resolved())
        self.assertTrue(dag.e.is_provided)
>>>>>>> 593ed5b8
        self.assertTrue(dag.e.is_resolved())

    def test_case_2(self):
        dag = DepDag()
        dag.a.depends_on('b')
        dag.b.depends_on('c')
        dag.c.depends_on('d')
        dag.d.depends_on('e', 'f')
        dag.g.depends_on('b')
        dag.h.depends_on('g')
        dag.i.depends_on('d')
        for v in [dag.a, dag.b, dag.c, dag.d, dag.e, dag.f, dag.g, dag.h, dag.i]:
<<<<<<< HEAD
            self.assertFalse(v.has_payload())
=======
            self.assertFalse(v.is_provided)
>>>>>>> 593ed5b8
            self.assertFalse(v.is_resolved())
        self.assertFalse(dag.is_cyclic())

        dag.d.payload = 'some_payload'
        dag.e.payload = 'some_payload'
        dag.g.payload = 'some_payload'
<<<<<<< HEAD
        self.assertFalse(dag.a.has_payload())
        self.assertFalse(dag.a.is_resolved())
        self.assertFalse(dag.b.has_payload())
        self.assertFalse(dag.b.is_resolved())
        self.assertFalse(dag.c.has_payload())
        self.assertFalse(dag.c.is_resolved())
        self.assertTrue(dag.d.has_payload())
        self.assertFalse(dag.d.is_resolved())
        self.assertTrue(dag.e.has_payload())
        self.assertTrue(dag.e.is_resolved())
        self.assertFalse(dag.f.has_payload())
        self.assertFalse(dag.f.is_resolved())
        self.assertTrue(dag.g.has_payload())
        self.assertFalse(dag.g.is_resolved())
        self.assertFalse(dag.h.has_payload())
        self.assertFalse(dag.h.is_resolved())
        self.assertFalse(dag.i.has_payload())
=======
        self.assertFalse(dag.a.is_provided)
        self.assertFalse(dag.a.is_resolved())
        self.assertFalse(dag.b.is_provided)
        self.assertFalse(dag.b.is_resolved())
        self.assertFalse(dag.c.is_provided)
        self.assertFalse(dag.c.is_resolved())
        self.assertTrue(dag.d.is_provided)
        self.assertFalse(dag.d.is_resolved())
        self.assertTrue(dag.e.is_provided)
        self.assertTrue(dag.e.is_resolved())
        self.assertFalse(dag.f.is_provided)
        self.assertFalse(dag.f.is_resolved())
        self.assertTrue(dag.g.is_provided)
        self.assertFalse(dag.g.is_resolved())
        self.assertFalse(dag.h.is_provided)
        self.assertFalse(dag.h.is_resolved())
        self.assertFalse(dag.i.is_provided)
>>>>>>> 593ed5b8
        self.assertFalse(dag.i.is_resolved())

        dag.b.payload = 'some_payload'
        dag.c.payload = 'some_payload'
        dag.f.payload = 'some_payload'
<<<<<<< HEAD
        self.assertFalse(dag.a.has_payload())
        self.assertFalse(dag.a.is_resolved())
        self.assertTrue(dag.b.has_payload())
        self.assertTrue(dag.b.is_resolved())
        self.assertTrue(dag.c.has_payload())
        self.assertTrue(dag.c.is_resolved())
        self.assertTrue(dag.d.has_payload())
        self.assertTrue(dag.d.is_resolved())
        self.assertTrue(dag.e.has_payload())
        self.assertTrue(dag.e.is_resolved())
        self.assertTrue(dag.f.has_payload())
        self.assertTrue(dag.f.is_resolved())
        self.assertTrue(dag.g.has_payload())
        self.assertTrue(dag.g.is_resolved())
        self.assertFalse(dag.h.has_payload())
        self.assertFalse(dag.h.is_resolved())
        self.assertFalse(dag.i.has_payload())
=======
        self.assertFalse(dag.a.is_provided)
        self.assertFalse(dag.a.is_resolved())
        self.assertTrue(dag.b.is_provided)
        self.assertTrue(dag.b.is_resolved())
        self.assertTrue(dag.c.is_provided)
        self.assertTrue(dag.c.is_resolved())
        self.assertTrue(dag.d.is_provided)
        self.assertTrue(dag.d.is_resolved())
        self.assertTrue(dag.e.is_provided)
        self.assertTrue(dag.e.is_resolved())
        self.assertTrue(dag.f.is_provided)
        self.assertTrue(dag.f.is_resolved())
        self.assertTrue(dag.g.is_provided)
        self.assertTrue(dag.g.is_resolved())
        self.assertFalse(dag.h.is_provided)
        self.assertFalse(dag.h.is_resolved())
        self.assertFalse(dag.i.is_provided)
>>>>>>> 593ed5b8
        self.assertFalse(dag.i.is_resolved())

        dag.a.payload = 'some_payload'
        dag.h.payload = 'some_payload'
        dag.i.payload = 'some_payload'
<<<<<<< HEAD
        self.assertTrue(dag.a.has_payload())
        self.assertTrue(dag.a.is_resolved())
        self.assertTrue(dag.b.has_payload())
        self.assertTrue(dag.b.is_resolved())
        self.assertTrue(dag.c.has_payload())
        self.assertTrue(dag.c.is_resolved())
        self.assertTrue(dag.d.has_payload())
        self.assertTrue(dag.d.is_resolved())
        self.assertTrue(dag.e.has_payload())
        self.assertTrue(dag.e.is_resolved())
        self.assertTrue(dag.f.has_payload())
        self.assertTrue(dag.f.is_resolved())
        self.assertTrue(dag.g.has_payload())
        self.assertTrue(dag.g.is_resolved())
        self.assertTrue(dag.h.has_payload())
        self.assertTrue(dag.h.is_resolved())
        self.assertTrue(dag.i.has_payload())
        self.assertTrue(dag.i.is_resolved())


if __name__ == '__main__':
    unittest.main()
=======
        self.assertTrue(dag.a.is_provided)
        self.assertTrue(dag.a.is_resolved())
        self.assertTrue(dag.b.is_provided)
        self.assertTrue(dag.b.is_resolved())
        self.assertTrue(dag.c.is_provided)
        self.assertTrue(dag.c.is_resolved())
        self.assertTrue(dag.d.is_provided)
        self.assertTrue(dag.d.is_resolved())
        self.assertTrue(dag.e.is_provided)
        self.assertTrue(dag.e.is_resolved())
        self.assertTrue(dag.f.is_provided)
        self.assertTrue(dag.f.is_resolved())
        self.assertTrue(dag.g.is_provided)
        self.assertTrue(dag.g.is_resolved())
        self.assertTrue(dag.h.is_provided)
        self.assertTrue(dag.h.is_resolved())
        self.assertTrue(dag.i.is_provided)
        self.assertTrue(dag.i.is_resolved())
>>>>>>> 593ed5b8
<|MERGE_RESOLUTION|>--- conflicted
+++ resolved
@@ -14,17 +14,13 @@
         dag.d.depends_on('e')
         dag.e.depends_on('b')
         for v in [dag.a, dag.b, dag.c, dag.d, dag.e]:
-<<<<<<< HEAD
             self.assertFalse(v.has_payload())
-=======
-            self.assertFalse(v.is_provided)
->>>>>>> 593ed5b8
             self.assertFalse(v.is_resolved())
+
         self.assertFalse(dag.is_cyclic())
 
         dag.b.payload = 'some_payload'
         dag.d.payload = 'some_payload'
-<<<<<<< HEAD
         self.assertFalse(dag.a.has_payload())
         self.assertFalse(dag.a.is_resolved())
         self.assertTrue(dag.b.has_payload())
@@ -34,22 +30,10 @@
         self.assertTrue(dag.d.has_payload())
         self.assertFalse(dag.d.is_resolved())
         self.assertFalse(dag.e.has_payload())
-=======
-        self.assertFalse(dag.a.is_provided)
-        self.assertFalse(dag.a.is_resolved())
-        self.assertTrue(dag.b.is_provided)
-        self.assertTrue(dag.b.is_resolved())
-        self.assertFalse(dag.c.is_provided)
-        self.assertFalse(dag.c.is_resolved())
-        self.assertTrue(dag.d.is_provided)
-        self.assertFalse(dag.d.is_resolved())
-        self.assertFalse(dag.e.is_provided)
->>>>>>> 593ed5b8
         self.assertFalse(dag.e.is_resolved())
 
         dag.a.payload = 'some_payload'
         dag.e.payload = 'some_payload'
-<<<<<<< HEAD
         self.assertTrue(dag.a.has_payload())
         self.assertFalse(dag.a.is_resolved())
         self.assertTrue(dag.b.has_payload())
@@ -71,29 +55,6 @@
         self.assertTrue(dag.d.has_payload())
         self.assertTrue(dag.d.is_resolved())
         self.assertTrue(dag.e.has_payload())
-=======
-        self.assertTrue(dag.a.is_provided)
-        self.assertFalse(dag.a.is_resolved())
-        self.assertTrue(dag.b.is_provided)
-        self.assertTrue(dag.b.is_resolved())
-        self.assertFalse(dag.c.is_provided)
-        self.assertFalse(dag.c.is_resolved())
-        self.assertTrue(dag.d.is_provided)
-        self.assertTrue(dag.d.is_resolved())
-        self.assertTrue(dag.e.is_provided)
-        self.assertTrue(dag.e.is_resolved())
-
-        dag.c.payload = 'some_payload'
-        self.assertTrue(dag.a.is_provided)
-        self.assertTrue(dag.a.is_resolved())
-        self.assertTrue(dag.b.is_provided)
-        self.assertTrue(dag.b.is_resolved())
-        self.assertTrue(dag.c.is_provided)
-        self.assertTrue(dag.c.is_resolved())
-        self.assertTrue(dag.d.is_provided)
-        self.assertTrue(dag.d.is_resolved())
-        self.assertTrue(dag.e.is_provided)
->>>>>>> 593ed5b8
         self.assertTrue(dag.e.is_resolved())
 
     def test_case_2(self):
@@ -106,18 +67,14 @@
         dag.h.depends_on('g')
         dag.i.depends_on('d')
         for v in [dag.a, dag.b, dag.c, dag.d, dag.e, dag.f, dag.g, dag.h, dag.i]:
-<<<<<<< HEAD
             self.assertFalse(v.has_payload())
-=======
-            self.assertFalse(v.is_provided)
->>>>>>> 593ed5b8
             self.assertFalse(v.is_resolved())
+
         self.assertFalse(dag.is_cyclic())
 
         dag.d.payload = 'some_payload'
         dag.e.payload = 'some_payload'
         dag.g.payload = 'some_payload'
-<<<<<<< HEAD
         self.assertFalse(dag.a.has_payload())
         self.assertFalse(dag.a.is_resolved())
         self.assertFalse(dag.b.has_payload())
@@ -135,31 +92,11 @@
         self.assertFalse(dag.h.has_payload())
         self.assertFalse(dag.h.is_resolved())
         self.assertFalse(dag.i.has_payload())
-=======
-        self.assertFalse(dag.a.is_provided)
-        self.assertFalse(dag.a.is_resolved())
-        self.assertFalse(dag.b.is_provided)
-        self.assertFalse(dag.b.is_resolved())
-        self.assertFalse(dag.c.is_provided)
-        self.assertFalse(dag.c.is_resolved())
-        self.assertTrue(dag.d.is_provided)
-        self.assertFalse(dag.d.is_resolved())
-        self.assertTrue(dag.e.is_provided)
-        self.assertTrue(dag.e.is_resolved())
-        self.assertFalse(dag.f.is_provided)
-        self.assertFalse(dag.f.is_resolved())
-        self.assertTrue(dag.g.is_provided)
-        self.assertFalse(dag.g.is_resolved())
-        self.assertFalse(dag.h.is_provided)
-        self.assertFalse(dag.h.is_resolved())
-        self.assertFalse(dag.i.is_provided)
->>>>>>> 593ed5b8
         self.assertFalse(dag.i.is_resolved())
 
         dag.b.payload = 'some_payload'
         dag.c.payload = 'some_payload'
         dag.f.payload = 'some_payload'
-<<<<<<< HEAD
         self.assertFalse(dag.a.has_payload())
         self.assertFalse(dag.a.is_resolved())
         self.assertTrue(dag.b.has_payload())
@@ -177,31 +114,11 @@
         self.assertFalse(dag.h.has_payload())
         self.assertFalse(dag.h.is_resolved())
         self.assertFalse(dag.i.has_payload())
-=======
-        self.assertFalse(dag.a.is_provided)
-        self.assertFalse(dag.a.is_resolved())
-        self.assertTrue(dag.b.is_provided)
-        self.assertTrue(dag.b.is_resolved())
-        self.assertTrue(dag.c.is_provided)
-        self.assertTrue(dag.c.is_resolved())
-        self.assertTrue(dag.d.is_provided)
-        self.assertTrue(dag.d.is_resolved())
-        self.assertTrue(dag.e.is_provided)
-        self.assertTrue(dag.e.is_resolved())
-        self.assertTrue(dag.f.is_provided)
-        self.assertTrue(dag.f.is_resolved())
-        self.assertTrue(dag.g.is_provided)
-        self.assertTrue(dag.g.is_resolved())
-        self.assertFalse(dag.h.is_provided)
-        self.assertFalse(dag.h.is_resolved())
-        self.assertFalse(dag.i.is_provided)
->>>>>>> 593ed5b8
         self.assertFalse(dag.i.is_resolved())
 
         dag.a.payload = 'some_payload'
         dag.h.payload = 'some_payload'
         dag.i.payload = 'some_payload'
-<<<<<<< HEAD
         self.assertTrue(dag.a.has_payload())
         self.assertTrue(dag.a.is_resolved())
         self.assertTrue(dag.b.has_payload())
@@ -223,24 +140,4 @@
 
 
 if __name__ == '__main__':
-    unittest.main()
-=======
-        self.assertTrue(dag.a.is_provided)
-        self.assertTrue(dag.a.is_resolved())
-        self.assertTrue(dag.b.is_provided)
-        self.assertTrue(dag.b.is_resolved())
-        self.assertTrue(dag.c.is_provided)
-        self.assertTrue(dag.c.is_resolved())
-        self.assertTrue(dag.d.is_provided)
-        self.assertTrue(dag.d.is_resolved())
-        self.assertTrue(dag.e.is_provided)
-        self.assertTrue(dag.e.is_resolved())
-        self.assertTrue(dag.f.is_provided)
-        self.assertTrue(dag.f.is_resolved())
-        self.assertTrue(dag.g.is_provided)
-        self.assertTrue(dag.g.is_resolved())
-        self.assertTrue(dag.h.is_provided)
-        self.assertTrue(dag.h.is_resolved())
-        self.assertTrue(dag.i.is_provided)
-        self.assertTrue(dag.i.is_resolved())
->>>>>>> 593ed5b8
+    unittest.main()
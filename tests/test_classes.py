--- conflicted
+++ resolved
@@ -3,12 +3,8 @@
 """
 
 import unittest
-<<<<<<< HEAD
 
 from depdag import Vertex, DepDag, names_list
-=======
-from depdag import Vertex, DepDag
->>>>>>> 593ed5b8
 
 
 class TestVertex(unittest.TestCase):
@@ -16,11 +12,7 @@
     def test_creation__test_name(self):
         vertex = Vertex('vertex_11', DepDag())
         self.assertEqual('vertex_11', vertex.name)
-<<<<<<< HEAD
         self.assertFalse(vertex.has_payload())
-=======
-        self.assertFalse(vertex.is_provided)
->>>>>>> 593ed5b8
 
     def test__repr__(self):
         vertex = Vertex('vertex_22', DepDag())
@@ -33,7 +25,6 @@
         self.assertTrue('one' in dag)
         self.assertTrue('two' in dag)
 
-<<<<<<< HEAD
     def test__iter__(self):
         dag = DepDag()
         dag.aa.depends_on('bb')
@@ -60,29 +51,15 @@
         vertex.payload = has_payload_callback
         self.assertTrue(vertex.has_payload())
         self.assertEqual(['CALLED'], call_log)
-=======
-    def test_provide_payload(self):
-        vertex = Vertex('vertex_33', DepDag())
-        self.assertFalse(vertex.is_provided)
-        vertex.payload = "any payload would do"
-        self.assertTrue(vertex.is_provided)
->>>>>>> 593ed5b8
 
     def test_depends_on__test_supporters(self):
         vertex = Vertex('vertex_0', DepDag())
         vertex.depends_on('vertex_1', 'vertex_2')
         expected = ['vertex_1', 'vertex_2']
-<<<<<<< HEAD
         self.assertEqual(expected, names_list(vertex.direct_supporters()))
         vertex.depends_on('vertex_2', 'vertex_3')
         expected = ['vertex_1', 'vertex_2', 'vertex_3']
         self.assertEqual(expected, names_list(vertex.direct_supporters()))
-=======
-        self.assertEqual(expected, vertex.supporters(recurse=False))
-        vertex.depends_on('vertex_2', 'vertex_3')
-        expected = ['vertex_1', 'vertex_2', 'vertex_3']
-        self.assertEqual(expected, vertex.supporters(recurse=False))
->>>>>>> 593ed5b8
 
     def test_all_supporters(self):
         dag = DepDag()
@@ -107,29 +84,14 @@
         self.assertTrue(b.is_resolved())
 
     def test_vertex_name_is_tuple(self):
-<<<<<<< HEAD
-        # exercising any hashable to be used as a vertices name (PR #2)
-=======
         # exercising any hashable to be used as a vertex name (PR #2)
->>>>>>> 593ed5b8
         dag = DepDag()
         dag[('vertex_a',)].depends_on(('vertex_b',))
         self.assertEqual(
             [('vertex_b',)],
-<<<<<<< HEAD
             names_list(dag[('vertex_a',)].all_supporters())
         )
-        self.assertEqual(
-            [],
-            names_list(dag[('vertex_b',)].all_supporters())
-=======
-            dag[('vertex_a',)].supporters(recurse=True)
-        )
-        self.assertEqual(
-            [],
-            dag[('vertex_b',)].supporters(recurse=True)
->>>>>>> 593ed5b8
-        )
+        self.assertEqual([], names_list(dag[('vertex_b',)].all_supporters()))
 
 
 class TestDag(unittest.TestCase):
@@ -169,25 +131,15 @@
     def test_depends_on__test_supporters(self):
         dag = DepDag()
         dag.a.depends_on('b')
-<<<<<<< HEAD
         self.assertEqual(['b'], names_list(dag.a.direct_supporters()))
         dag.a.depends_on('c', 'd')
         self.assertEqual(['b', 'c', 'd'], names_list(dag.a.direct_supporters()))
-=======
-        self.assertEqual(['b'], dag.a.supporters(recurse=False))
-        dag.a.depends_on('c', 'd')
-        self.assertEqual(['b', 'c', 'd'], dag.a.supporters(recurse=False))
->>>>>>> 593ed5b8
 
     def test_all_supporters(self):
         dag = DepDag()
         dag.a.depends_on('b')
         dag.b.depends_on('c')
-<<<<<<< HEAD
         self.assertEqual(['b', 'c'], names_list(dag.a.all_supporters()))
-=======
-        self.assertEqual(['b', 'c'], dag.a.supporters(recurse=True))
->>>>>>> 593ed5b8
 
     def test_all(self):
         dag = DepDag()
